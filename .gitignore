/target
<<<<<<< HEAD
_app.rs
=======
>>>>>>> fbe3253d
main.rs<|MERGE_RESOLUTION|>--- conflicted
+++ resolved
@@ -1,6 +1,2 @@
 /target
-<<<<<<< HEAD
-_app.rs
-=======
->>>>>>> fbe3253d
 main.rs